<!DOCTYPE html>
<html lang="en">
  <head>
  <meta charset="utf-8">
  <meta http-equiv="X-UA-Compatible" content="IE=edge">
  <meta name="viewport" content="width=device-width, initial-scale=1">
  <!-- The above 3 meta tags *must* come first in the head; any other head content must come *after* these tags -->
  <meta name="description" content="">
  <meta name="author" content="">
  <link rel="icon" type="image/png" href="/static/img/favicon.png">
    
  <meta name="apple-mobile-web-app-capable" content="yes">
  <meta name="apple-mobile-web-app-title" content="Mycodo {{mycodo_version}}">
  <meta name="application-name" content="Mycodo {{mycodo_version}}">
  <meta name="theme-color" content="#ffffff">

  <link rel="apple-touch-icon" href="/static/img/apple-touch-icon.png" />
  <script type="text/javascript">
    (function(document,navigator,standalone) {
      // prevents links from apps from opening in mobile safari
      // this javascript must be the first script in your <head>
      if ((standalone in navigator) && navigator[standalone]) {
        var curnode, location=document.location, stop=/^(a|html)$/i;
        document.addEventListener('click', function(e) {
          curnode=e.target;
          while (!(stop).test(curnode.nodeName)) {
            curnode=curnode.parentNode;
          }
          if(
            'href' in curnode && // is a link
            (chref=curnode.href).replace(location.href,'').indexOf('#') && // is not an anchor
            (	!(/^[a-z\+\.\-]+:/i).test(chref) ||                       // either does not have a proper scheme (relative links)
              chref.indexOf(location.protocol+'//'+location.host)===0 ) // or is in the same protocol and domain
          ) {
            e.preventDefault();
            location.href = curnode.href;
          }
        },false);
      }
    })(document,window.navigator,'standalone');
  </script>

  <title>{{host}}{% block title %}{% endblock %} - Mycodo {{mycodo_version}}</title>

  <link rel="stylesheet" href="/static/css/font-awesome.min.css">

  <!-- Bootstrap core CSS -->
  <link href="/static/css/bootstrap.min.css" rel="stylesheet">

  {% if current_user.theme != '' %}
    <link href="/static/css/bootstrap-themes/bootstrap-{{current_user.theme}}.min.css" rel="stylesheet">
  {% endif %}

  {% if current_user.theme in dark_themes %}
    <link href="/static/css/custom-dark.css" rel="stylesheet">
  {% else %}
    <link href="/static/css/custom-light.css" rel="stylesheet">
  {% endif %}

  <!-- IE10 viewport hack for Surface/desktop Windows 8 bug -->
  <link href="/static/css/ie10-viewport-bug-workaround.css" rel="stylesheet">

  <link href="/static/css/navbar-fixed-top.css" rel="stylesheet">

  <link href="/static/css/custom.css" rel="stylesheet">

  <script src="/static/js/ie-emulation-modes-warning.js"></script>

  <script src="/static/js/jquery-3.1.1.min.js"></script>
  <script>
  function check_daemon_active() {
    var url = '/daemonactive';
    $.ajax(url, {
      success: function(data, responseText, jqXHR) {
        if (jqXHR.status === 204) {
          document.getElementById("daemon-status").style.color = "#F70D1A";
          $('#daemon-status').tooltip('hide').attr('data-original-title', '{{_('Daemon is Not Running')}}');
        }
        else {
          if (data === 'alive') {
            document.getElementById("daemon-status").style.color = "#4E9258";
            $('#daemon-status').tooltip('hide').attr('data-original-title', '{{_('Daemon is Running')}}');
          }
          else {
            document.getElementById("daemon-status").style.color = "#F70D1A";
            $('#daemon-status').tooltip('hide').attr('data-original-title', '{{_('Daemon is Not Running')}}');
          }
        }
      },
      error: function() {
        document.getElementById("daemon-status").style.color = "#f78900";
        $('#daemon-status').tooltip('hide').attr('data-original-title', '{{_('Cannot Check Daemon Status')}}');
      },
      cache: false
    });
  }
  function initiate_daemon_status() {
    setInterval(function () {
      // Update after every 30 seconds
      check_daemon_active();
    }, {% if active_page == "update" -%}5000{% else -%}60000{%- endif -%});
  }
  initiate_daemon_status();
  </script>
  {% if not hide_tooltips %}
  <script>
    $(document).ready(function(){
      $('input[title]').tooltip({placement:'top'});
      $('.form-dropdown').dropdown();
      $('.form-dropdown').tooltip();
    })
    $(document).ready(function(){
      $('select[title]').tooltip({placement:'top'});
      $('.form-dropdown').dropdown();
      $('.form-dropdown').tooltip();
    })
  </script>
  {% endif %}
  {% block head %}{% endblock %}
  </head>
  <body>
    
    {% set active_page = active_page|default('') -%}
    {% set help_page = help_page|default(['', '']) -%}

    <nav class="navbar navbar-default navbar-fixed-top">
      <div class="container">
        <div class="navbar-header">
          <button type="button" class="navbar-toggle collapsed" data-toggle="collapse" data-target="#navbar" aria-expanded="false" aria-controls="navbar">
          <span class="sr-only">Toggle navigation</span>
          <span class="icon-bar"></span>
          <span class="icon-bar"></span>
          <span class="icon-bar"></span>
          </button>
          <a class="navbar-brand" id="daemon-status" data-toggle="tooltip" data-placement="bottom" href="{{url_for('routes_page.page_info')}}" style="text-align: center; padding: 0 15px; padding-top: 2px !important; font-size: 14px; font-weight: bold;{%- if daemon_status == "alive" -%} /*noinspection CssOverwrittenProperties*/color: #4E9258{%- else -%} /*noinspection CssOverwrittenProperties*/color: #F70D1A{%- endif -%}" title="{%- if daemon_status == "alive" -%}{{_('Daemon is Running')}}{%- else -%}{{_('Daemon is Not Running')}}{%- endif -%}">{{host}}<br>Mycodo {{mycodo_version}}</a>
        </div>
        <div id="navbar" class="navbar-collapse collapse">
          <ul class="nav navbar-nav">

            <li class="dropdown{% if active_page in ['dashboard', 'live', 'graph_async'] %} active{% endif %}">
              <a href="#" class="dropdown-toggle" data-toggle="dropdown" role="button" aria-haspopup="true" aria-expanded="false">{{_('Info')}}<span class="caret"></span></a>
              <ul class="dropdown-menu">
<<<<<<< HEAD
                <li{% if active_page == 'live' %} class="active"{% endif %}><a href="{{url_for('routes_page.page_live')}}"><i class="glyphicon glyphicon-play icon-fw"></i> {{_('Live Measurements')}}</a></li>
                <li{% if active_page == 'graph' %} class="active"{% endif %}><a href="{{url_for('routes_page.page_graph')}}"><i class="fa fa-area-chart icon-fw"></i> {{_('Live Graphs')}}</a></li>
                <li{% if active_page == 'graph_async' %} class="active"{% endif %}><a href="{{url_for('routes_page.page_graph_async')}}"><i class="glyphicon glyphicon-transfer icon-fw"></i> {{_('Asynchronous Graphs')}}</a></li>
=======
                <li{% if active_page == 'dashboard' %} class="active"{% endif %}><a href="{{url_for('page_routes.page_dashboard')}}"><i class="fa fa-area-chart icon-fw"></i> {{_('Dashboard')}}</a></li>
                <li{% if active_page == 'live' %} class="active"{% endif %}><a href="{{url_for('page_routes.page_live')}}"><i class="glyphicon glyphicon-play icon-fw"></i> {{_('Live Measurements')}}</a></li>
                <li{% if active_page == 'graph_async' %} class="active"{% endif %}><a href="{{url_for('page_routes.page_graph_async')}}"><i class="glyphicon glyphicon-transfer icon-fw"></i> {{_('Asynchronous Graphs')}}</a></li>
>>>>>>> 3dfd1f1f
              </ul>
            </li>

            <li{% if active_page == 'data' %} class="active"{% endif %}><a href="{{url_for('routes_page.page_data')}}">{{_('Data')}}</a></li>
            <li{% if active_page == 'output' %} class="active"{% endif %}><a href="{{url_for('routes_page.page_output')}}">{{_('Output')}}</a></li>
            <li{% if active_page == 'function' %} class="active"{% endif %}><a href="{{url_for('routes_page.page_function')}}">{{_('Function')}}</a></li>
            <li{% if active_page == 'timer' %} class="active"{% endif %}><a href="{{url_for('routes_page.page_timer')}}">{{_('Timer')}}</a></li>

            <li class="dropdown{% if active_page in ['camera', 'export', 'lcd', 'method_list', 'calibration', 'usage', 'usage_reports'] %} active{% endif %}">
              <a href="#" class="dropdown-toggle" data-toggle="dropdown" role="button" aria-haspopup="true" aria-expanded="false">{{_('More')}}<span class="caret"></span></a>
              <ul class="dropdown-menu">
                <li{% if active_page == 'export' %} class="active"{% endif %}><a href="{{url_for('routes_page.page_export')}}"><i class="glyphicon glyphicon-save-file icon-fw"></i> {{_('Export Import')}}</a></li>
                <li{% if active_page == 'method_list' %} class="active"{% endif %}><a href="{{url_for('routes_method.method_list')}}"><i class="fa fa-line-chart icon-fw"></i> {{_('Methods')}}</a></li>
                <li{% if active_page == 'lcd' %} class="active"{% endif %}><a href="{{url_for('routes_page.page_lcd')}}"><i class="fa fa-desktop icon-fw"></i> {{_('LCDs')}}</a></li>
                <li{% if active_page == 'camera' %} class="active"{% endif %}><a href="{{url_for('routes_page.page_camera')}}"><i class="glyphicon glyphicon-camera icon-fw"></i> {{_('Cameras')}}</a></li>
                <li{% if active_page == 'calibration' %} class="active"{% endif %}><a href="{{url_for('routes_calibration.calibration_select')}}"><i class="fa fa-balance-scale icon-fw"></i> {{_('Calibration')}}</a></li>
                <li{% if active_page == 'usage' %} class="active"{% endif %}><a href="{{url_for('routes_page.page_usage')}}"><i class="glyphicon glyphicon-equalizer icon-fw"></i> {{_('Output Usage')}}</a></li>
                <li{% if active_page == 'usage_reports' %} class="active"{% endif %}><a href="{{url_for('routes_page.page_usage_reports')}}"><i class="glyphicon glyphicon-list-alt icon-fw"></i> {{_('Output Usage Reports')}}</a></li>
              </ul>
            </li>
          </ul>

          <ul class="nav navbar-nav navbar-right">
            <li class="dropdown{% if active_page == 'help' %} active{% endif %}">
              <a style="padding-top: 10px !important;" href="#" class="dropdown-toggle" data-toggle="dropdown" role="button" aria-haspopup="true" aria-expanded="false"><span class="gi-2x glyphicon glyphicon-question-sign"></span></a>
              <ul class="dropdown-menu">
                {% if help_page[0] != '' %}
                  <li{% if active_page == 'help' %} class="active"{% endif %}><a href="{{url_for('routes_page.page_help')}}#{{help_page[0]}}" target="_blank"><i class="fa fa-book icon-fw"></i> {{_('Help')}}: {{help_page[1]}}</a></li>
                {% endif %}
                <li{% if active_page == 'help' %} class="active"{% endif %}><a href="{{url_for('routes_page.page_help')}}" target="_blank"><i class="fa fa-book icon-fw"></i> {{_('Mycodo Manual')}}</a></li>
                <li role="separator" class="divider"></li>
                <li><a href="https://github.com/kizniche/Mycodo/issues/new" target="_blank"><i class="fa fa-bug icon-fw"></i> {{_('Submit an Issue')}}</a></li>
                <li><a href="https://github.com/kizniche/Mycodo" target="_blank"><i class="fa fa-github icon-fw"></i> {{_('Mycodo on Github')}}</a></li>
                <li><a href="https://github.com/kizniche/Mycodo/blob/master/CHANGELOG.md" target="_blank"><i class="fa fa-github icon-fw"></i> {{_('Changelog')}}</a></li>
              </ul>
            </li>

            <li class="dropdown{% if upgrade_available %} upgrade_available{% elif active_page in ['backup', 'info', 'logview', 'settings', 'upgrade'] %} active{% endif %}">
              <a style="padding-top: 10px !important;" href="#" class="dropdown-toggle" style="padding-top: 0.2em; padding-bottom: 0.2em" data-toggle="dropdown" role="button" aria-haspopup="true" aria-expanded="false"><span class="gi-2x glyphicon glyphicon-cog"></span></a>
              <ul class="dropdown-menu">
                <li{% if active_page == 'settings' %} class="active"{% endif %}><a href="{{url_for('routes_settings.settings_general')}}"><i class="fa fa-sliders icon-fw"></i> {{_('Configure')}}</a></li>
                <li{% if active_page == 'logview' %} class="active"{% endif %}><a href="{{url_for('routes_page.page_logview')}}"><i class="glyphicon glyphicon-book icon-fw"></i> {{_('Mycodo Logs')}}</a></li>
                <li{% if active_page == 'info' %} class="active"{% endif %}><a href="{{url_for('routes_page.page_info')}}"><i class="glyphicon glyphicon-info-sign icon-fw"></i> {{_('System Information')}}</a></li>
                <li role="separator" class="divider"></li>
                <li{% if upgrade_available %} class="upgrade_available"{% elif active_page == 'upgrade' %} class="active"{% endif %}><a href="/admin/upgrade"><i class="glyphicon glyphicon-open"></i> {{_('Upgrade')}}</a></li>
                <li{% if active_page == 'backup' %} class="active"{% endif %}><a href="/admin/backup"><i class=" glyphicon glyphicon-floppy-saved"></i> {{_('Backup Restore')}}</a></li>
                <li role="separator" class="divider"></li>
                <li><a href="/systemctl/daemon_restart"onclick='return confirm("Confirm restarting the backend")'><i class="glyphicon glyphicon-repeat icon-fw"></i> {{_('Restart Backend')}}</a></li>
                <li><a href="/systemctl/frontend_reload"onclick='return confirm("Confirm restarting the frontend")'><i class="glyphicon glyphicon-repeat icon-fw"></i> {{_('Restart Frontend')}}</a></li>
                <li role="separator" class="divider"></li>
                <li><a href="/systemctl/restart"onclick='return confirm("Confirm restarting the system")'><i class="glyphicon glyphicon-repeat icon-fw"></i> {{_('Restart System')}}</a></li>
                <li><a href="/systemctl/shutdown"onclick='return confirm("Confirm shutting down the system")'><i class="glyphicon glyphicon-off icon-fw"></i> {{_('Shutdown System')}}</a></li>
                <li role="separator" class="divider"></li>
                <li><a href="/remote/setup"><i class="glyphicon glyphicon-sort"></i> {{_('Remote Admin')}}</a></li>
                <li role="separator" class="divider"></li>
                <li><a href="/logout"><i class="glyphicon glyphicon-lock"></i> {{_('Logout')}}</a></li>
              </ul>
            </li>
          </ul>

        </div>
      </div>
    </nav>

    {%- block body %}{% endblock -%}

    <!-- Bootstrap core JavaScript
    ================================================== -->
    <script src="/static/js/bootstrap.min.js"></script>
    <!-- IE10 viewport hack for Surface/desktop Windows 8 bug -->
    <script src="/static/js/ie10-viewport-bug-workaround.js"></script>
    <script>
    $(document).ready(function(){
        $('[data-toggle="tooltip"]').tooltip();
    });
    </script>
  </body>
</html><|MERGE_RESOLUTION|>--- conflicted
+++ resolved
@@ -140,15 +140,9 @@
             <li class="dropdown{% if active_page in ['dashboard', 'live', 'graph_async'] %} active{% endif %}">
               <a href="#" class="dropdown-toggle" data-toggle="dropdown" role="button" aria-haspopup="true" aria-expanded="false">{{_('Info')}}<span class="caret"></span></a>
               <ul class="dropdown-menu">
-<<<<<<< HEAD
-                <li{% if active_page == 'live' %} class="active"{% endif %}><a href="{{url_for('routes_page.page_live')}}"><i class="glyphicon glyphicon-play icon-fw"></i> {{_('Live Measurements')}}</a></li>
-                <li{% if active_page == 'graph' %} class="active"{% endif %}><a href="{{url_for('routes_page.page_graph')}}"><i class="fa fa-area-chart icon-fw"></i> {{_('Live Graphs')}}</a></li>
-                <li{% if active_page == 'graph_async' %} class="active"{% endif %}><a href="{{url_for('routes_page.page_graph_async')}}"><i class="glyphicon glyphicon-transfer icon-fw"></i> {{_('Asynchronous Graphs')}}</a></li>
-=======
                 <li{% if active_page == 'dashboard' %} class="active"{% endif %}><a href="{{url_for('page_routes.page_dashboard')}}"><i class="fa fa-area-chart icon-fw"></i> {{_('Dashboard')}}</a></li>
                 <li{% if active_page == 'live' %} class="active"{% endif %}><a href="{{url_for('page_routes.page_live')}}"><i class="glyphicon glyphicon-play icon-fw"></i> {{_('Live Measurements')}}</a></li>
                 <li{% if active_page == 'graph_async' %} class="active"{% endif %}><a href="{{url_for('page_routes.page_graph_async')}}"><i class="glyphicon glyphicon-transfer icon-fw"></i> {{_('Asynchronous Graphs')}}</a></li>
->>>>>>> 3dfd1f1f
               </ul>
             </li>
 
